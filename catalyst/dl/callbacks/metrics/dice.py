import numpy as np

from catalyst import utils
from catalyst.dl.core import Callback, CallbackOrder, MetricCallback, State
from catalyst.utils import criterion
from .functional import calculate_dice


class DiceCallback(MetricCallback):
    """
    Dice metric callback.
    """
    def __init__(
        self,
        input_key: str = "targets",
        output_key: str = "logits",
        prefix: str = "dice",
        eps: float = 1e-7,
        threshold: float = None,
        activation: str = "Sigmoid"
    ):
        """
        Args:
            input_key (str): input key to use for dice calculation;
                specifies our `y_true`.
            output_key (str): output key to use for dice calculation;
                specifies our `y_pred`.
        """
        super().__init__(
            prefix=prefix,
            metric_fn=criterion.dice,
            input_key=input_key,
            output_key=output_key,
            eps=eps,
            threshold=threshold,
            activation=activation
        )


class MulticlassDiceMetricCallback(Callback):
    """
    Global Multi-Class Dice Metric Callback: calculates the exact
    dice score across multiple batches. This callback is good for getting
    the dice score with small batch sizes where the batchwise dice is noisier.
    """

    def __init__(
        self,
        input_key: str = "targets",
        output_key: str = "logits",
        prefix: str = "dice",
        class_names=None,
    ):
        """
        Args:
            input_key (str): input key to use for dice calculation;
                specifies our `y_true`.
            output_key (str): output key to use for dice calculation;
                specifies our `y_pred`.
            prefix (str): prefix for printing the metric
            class_names (dict/List):
                if dictionary, should be:
                    {class_id: class_name, ...} where class_id is an integer
                This allows you to ignore class indices.
                if list, make sure it corresponds to the number of classes
        """
        super().__init__(CallbackOrder.Metric)
        self.input_key = input_key
        self.output_key = output_key
        self.prefix = prefix
        self.confusion_matrix = None
        self.class_names = class_names

    def _reset_stats(self):
        """
        Resets the confusion matrix holding the epoch-wise stats.
        """
        self.confusion_matrix = None

    def on_batch_end(self, state: State):
<<<<<<< HEAD
        outputs = state.batch_out[self.output_key]
        targets = state.batch_in[self.input_key]
=======
        """
        Records the confusion matrix at the end of each batch.
        """
        outputs = state.output[self.output_key]
        targets = state.input[self.input_key]
>>>>>>> a7154b8d

        confusion_matrix = utils.calculate_confusion_matrix_from_tensors(
            outputs, targets
        )

        if self.confusion_matrix is None:
            self.confusion_matrix = confusion_matrix
        else:
            self.confusion_matrix += confusion_matrix

    def on_loader_end(self, state: State):
        tp_fp_fn_dict = utils.calculate_tp_fp_fn(self.confusion_matrix)

        dice_scores: np.ndarray = calculate_dice(**tp_fp_fn_dict)
        loader_values = state.metric_manager.epoch_values[state.loader_name]

        # logging the dice scores in the state
        for i, dice in enumerate(dice_scores):
            if (isinstance(self.class_names, dict) and
                    i not in list(self.class_names.keys())):
                continue
            postfix = self.class_names[i] \
                if self.class_names is not None \
                else str(i)

<<<<<<< HEAD
            metric_name = self.class_names[metric_id]
            state.loader_metrics[f"{self.class_prefix}_{metric_name}"] = \
                dice_value

        state.loader_metrics[f"{self.prefix}_mean"] = np.mean(
            [x for x in batch_metrics.values()]
        )
=======
            loader_values[f"{self.prefix}_{postfix}"] = dice

        # For supporting averaging of only classes specified in `class_names`
        values_to_avg = [value for key, value in loader_values.items()
                         if key.startswith(f"{self.prefix}_")]
        loader_values[f"{self.prefix}_mean"] = np.mean(values_to_avg)
>>>>>>> a7154b8d

        self._reset_stats()


__all__ = ["DiceCallback", "MulticlassDiceMetricCallback"]<|MERGE_RESOLUTION|>--- conflicted
+++ resolved
@@ -78,16 +78,11 @@
         self.confusion_matrix = None
 
     def on_batch_end(self, state: State):
-<<<<<<< HEAD
-        outputs = state.batch_out[self.output_key]
-        targets = state.batch_in[self.input_key]
-=======
         """
         Records the confusion matrix at the end of each batch.
         """
-        outputs = state.output[self.output_key]
-        targets = state.input[self.input_key]
->>>>>>> a7154b8d
+        outputs = state.batch_out[self.output_key]
+        targets = state.batch_in[self.input_key]
 
         confusion_matrix = utils.calculate_confusion_matrix_from_tensors(
             outputs, targets
@@ -102,7 +97,6 @@
         tp_fp_fn_dict = utils.calculate_tp_fp_fn(self.confusion_matrix)
 
         dice_scores: np.ndarray = calculate_dice(**tp_fp_fn_dict)
-        loader_values = state.metric_manager.epoch_values[state.loader_name]
 
         # logging the dice scores in the state
         for i, dice in enumerate(dice_scores):
@@ -113,22 +107,14 @@
                 if self.class_names is not None \
                 else str(i)
 
-<<<<<<< HEAD
-            metric_name = self.class_names[metric_id]
-            state.loader_metrics[f"{self.class_prefix}_{metric_name}"] = \
-                dice_value
-
-        state.loader_metrics[f"{self.prefix}_mean"] = np.mean(
-            [x for x in batch_metrics.values()]
-        )
-=======
-            loader_values[f"{self.prefix}_{postfix}"] = dice
+            state.loader_metrics[f"{self.prefix}_{postfix}"] = dice
 
         # For supporting averaging of only classes specified in `class_names`
-        values_to_avg = [value for key, value in loader_values.items()
-                         if key.startswith(f"{self.prefix}_")]
-        loader_values[f"{self.prefix}_mean"] = np.mean(values_to_avg)
->>>>>>> a7154b8d
+        values_to_avg = [
+            value for key, value in state.loader_metrics.items()
+            if key.startswith(f"{self.prefix}_")
+        ]
+        state.loader_metrics[f"{self.prefix}_mean"] = np.mean(values_to_avg)
 
         self._reset_stats()
 
