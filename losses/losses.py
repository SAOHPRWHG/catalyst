--- conflicted
+++ resolved
@@ -4,12 +4,9 @@
 import catalyst.losses.contrastive as contrastive_loss
 import catalyst.losses.huber as huber_loss
 import catalyst.losses.ce as ce
-<<<<<<< HEAD
 import catalyst.losses.bcece as bcece
-=======
 import catalyst.losses.focal_loss as focal_loss
 import catalyst.losses.dice as dice
->>>>>>> 25db37f8
 
 
 LOSSES = {
@@ -19,10 +16,7 @@
     **contrastive_loss.__dict__,
     **huber_loss.__dict__,
     **ce.__dict__,
-<<<<<<< HEAD
     **bcece.__dict__,
-=======
     **focal_loss.__dict__,
     **dice.__dict__,
->>>>>>> 25db37f8
 }